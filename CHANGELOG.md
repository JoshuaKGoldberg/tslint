--- conflicted
+++ resolved
@@ -1,13 +1,10 @@
 Change Log
 ===
 
-<<<<<<< HEAD
-=======
 v3.6.0
 ---
 * Stable release containing changes from the last dev release
 
->>>>>>> 2c1ccbd1
 v3.6.0-dev.1
 ---
 * [enhancement] Add `--exclude` CLI option (#915)
