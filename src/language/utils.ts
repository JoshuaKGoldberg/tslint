--- conflicted
+++ resolved
@@ -14,14 +14,6 @@
  * limitations under the License.
 */
 
-<<<<<<< HEAD
-=======
-///<reference path="../../typings/node.d.ts" />
-///<reference path="../../typings/typescriptServices.d.ts" />
-///<reference path='../../typings/typescriptServicesScanner.d.ts'/>
-///<reference path='./rule/rule.ts'/>
-
->>>>>>> dc74e0f8
 module Lint {
     var path = require("path");
 
